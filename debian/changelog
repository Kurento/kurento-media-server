--- conflicted
+++ resolved
@@ -1,8 +1,4 @@
-<<<<<<< HEAD
 kurento-media-server (7.0.0-0kurento1) UNRELEASED; urgency=medium
-=======
-kurento-media-server (6.18.1-0kurento1) UNRELEASED; urgency=medium
->>>>>>> abfad013
 
   [ Mario Jr ]
   * GStreamer 1.14 port
