Source: kurento-media-server
Priority: optional
Maintainer: Kurento <kurento@googlegroups.com>
Build-Depends: debhelper (>= 9),
 build-essential,
 cmake,
<<<<<<< HEAD
 gstreamer1.0-plugins-good,
 kms-cmake-utils,
 kms-core-dev,
 kms-elements-dev,
 kms-filters-dev,
 kurento-module-creator,
=======
 gstreamer1.5-plugins-good,
 kms-cmake-utils (>= 6.16.1),
 kms-core-dev (>= 6.16.1),
 kms-elements-dev (>= 6.16.1),
 kms-filters-dev (>= 6.16.1),
 kurento-module-creator (>= 6.16.1),
>>>>>>> fde7b05d
 libboost-dev,
 libboost-filesystem-dev,
 libboost-log-dev,
 libboost-program-options-dev,
 libboost-system-dev,
 libboost-test-dev,
 libboost-thread-dev,
 libevent-dev,
 libglibmm-2.4-dev,
 libgstreamer-plugins-base1.0-dev,
 libsigc++-2.0-dev,
<<<<<<< HEAD
 libssl-dev,
=======
>>>>>>> fde7b05d
 libwebsocketpp-dev
Standards-Version: 4.0.0
Vcs-Git: https://github.com/Kurento/kurento-media-server.git
Vcs-Browser: https://github.com/Kurento/kurento-media-server
Homepage: https://www.kurento.org

Package: kurento-media-server
Architecture: any
Section: video
Depends: ${shlibs:Depends}, ${misc:Depends},
 binutils,
<<<<<<< HEAD
 gstreamer1.0-libav,
 gstreamer1.0-plugins-bad,
 gstreamer1.0-plugins-base,
 gstreamer1.0-plugins-good,
 gstreamer1.0-plugins-ugly,
 kms-core,
 kms-elements,
 kms-filters,
 libgstreamer-plugins-base1.0-0
=======
 gstreamer1.5-libav,
 gstreamer1.5-plugins-bad,
 gstreamer1.5-plugins-base,
 gstreamer1.5-plugins-good,
 gstreamer1.5-plugins-ugly,
 kms-core (>= 6.16.1),
 kms-elements (>= 6.16.1),
 kms-filters (>= 6.16.1),
 libgstreamer-plugins-base1.5-0
>>>>>>> fde7b05d
Suggests: kurento-dbg
Description: Kurento Media Server
 KMS is a WebRTC-compatible server that processes audio and video streams,
 doing composable pipeline-based processing of media.

Package: kurento-media-server-dev
Architecture: any
Section: devel
Depends: kurento-media-server (= ${binary:Version}),
 ${misc:Depends},
<<<<<<< HEAD
 kms-cmake-utils,
 kms-core-dev,
 kms-elements-dev,
 kms-filters-dev,
 kurento-module-creator,
=======
 kms-cmake-utils (>= 6.16.1),
 kms-core-dev (>= 6.16.1),
 kms-elements-dev (>= 6.16.1),
 kms-filters-dev (>= 6.16.1),
 kurento-module-creator (>= 6.16.1),
>>>>>>> fde7b05d
 libboost-log-dev,
 libboost-program-options-dev,
 libboost-thread-dev,
 libevent-dev,
 libwebsocketpp-dev
<<<<<<< HEAD
=======
Breaks: kurento-media-server-6.0-dev
Replaces: kurento-media-server-6.0-dev
>>>>>>> fde7b05d
Description: Kurento Media Server
 Development files.

Package: kurento-media-server-dbg
Architecture: any
Section: debug
Depends: kurento-media-server (= ${binary:Version}),
 ${misc:Depends},
 kms-core-dbg,
 kms-elements-dbg,
 kms-filters-dbg
Description: Kurento Media Server
 Debugging symbols.

Package: kurento-dbg
Architecture: any
Section: debug
Depends: ${misc:Depends},
<<<<<<< HEAD
 libc6-dbg,
=======
 libc6-dbgsym | libc6-dbg,
>>>>>>> fde7b05d
 libglib2.0-0-dbgsym | libglib2.0-0-dbg,
 kmsjsoncpp-dbg,
 libnice10-dbgsym | libnice-dbg,
 openwebrtc-gst-plugins-dbg,
 libgstreamer1.0-0-dbg,
 gstreamer1.0-libav-dbg,
 gstreamer1.0-nice-dbgsym,
 gstreamer1.0-plugins-bad-dbg,
 gstreamer1.0-plugins-base-dbg,
 gstreamer1.0-plugins-good-dbg,
 gstreamer1.0-plugins-ugly-dbg,
 kms-jsonrpc-dbg,
 kms-core-dbg,
 kms-elements-dbg,
 kms-filters-dbg,
 kurento-media-server-dbg
Description: Meta-package that installs debug symbols
 This dummy package depends on all debug packages for Kurento Media Server
 and relevant 3rd-party libraries.<|MERGE_RESOLUTION|>--- conflicted
+++ resolved
@@ -4,21 +4,12 @@
 Build-Depends: debhelper (>= 9),
  build-essential,
  cmake,
-<<<<<<< HEAD
  gstreamer1.0-plugins-good,
- kms-cmake-utils,
- kms-core-dev,
- kms-elements-dev,
- kms-filters-dev,
- kurento-module-creator,
-=======
- gstreamer1.5-plugins-good,
- kms-cmake-utils (>= 6.16.1),
- kms-core-dev (>= 6.16.1),
- kms-elements-dev (>= 6.16.1),
- kms-filters-dev (>= 6.16.1),
- kurento-module-creator (>= 6.16.1),
->>>>>>> fde7b05d
+ kms-cmake-utils (>= 7.0.0),
+ kms-core-dev (>= 7.0.0),
+ kms-elements-dev (>= 7.0.0),
+ kms-filters-dev (>= 7.0.0),
+ kurento-module-creator (>= 7.0.0),
  libboost-dev,
  libboost-filesystem-dev,
  libboost-log-dev,
@@ -30,10 +21,6 @@
  libglibmm-2.4-dev,
  libgstreamer-plugins-base1.0-dev,
  libsigc++-2.0-dev,
-<<<<<<< HEAD
- libssl-dev,
-=======
->>>>>>> fde7b05d
  libwebsocketpp-dev
 Standards-Version: 4.0.0
 Vcs-Git: https://github.com/Kurento/kurento-media-server.git
@@ -45,27 +32,15 @@
 Section: video
 Depends: ${shlibs:Depends}, ${misc:Depends},
  binutils,
-<<<<<<< HEAD
  gstreamer1.0-libav,
  gstreamer1.0-plugins-bad,
  gstreamer1.0-plugins-base,
  gstreamer1.0-plugins-good,
  gstreamer1.0-plugins-ugly,
- kms-core,
- kms-elements,
- kms-filters,
+ kms-core (>= 7.0.0),
+ kms-elements (>= 7.0.0),
+ kms-filters (>= 7.0.0),
  libgstreamer-plugins-base1.0-0
-=======
- gstreamer1.5-libav,
- gstreamer1.5-plugins-bad,
- gstreamer1.5-plugins-base,
- gstreamer1.5-plugins-good,
- gstreamer1.5-plugins-ugly,
- kms-core (>= 6.16.1),
- kms-elements (>= 6.16.1),
- kms-filters (>= 6.16.1),
- libgstreamer-plugins-base1.5-0
->>>>>>> fde7b05d
 Suggests: kurento-dbg
 Description: Kurento Media Server
  KMS is a WebRTC-compatible server that processes audio and video streams,
@@ -76,29 +51,16 @@
 Section: devel
 Depends: kurento-media-server (= ${binary:Version}),
  ${misc:Depends},
-<<<<<<< HEAD
- kms-cmake-utils,
- kms-core-dev,
- kms-elements-dev,
- kms-filters-dev,
- kurento-module-creator,
-=======
- kms-cmake-utils (>= 6.16.1),
- kms-core-dev (>= 6.16.1),
- kms-elements-dev (>= 6.16.1),
- kms-filters-dev (>= 6.16.1),
- kurento-module-creator (>= 6.16.1),
->>>>>>> fde7b05d
+ kms-cmake-utils (>= 7.0.0),
+ kms-core-dev (>= 7.0.0),
+ kms-elements-dev (>= 7.0.0),
+ kms-filters-dev (>= 7.0.0),
+ kurento-module-creator (>= 7.0.0),
  libboost-log-dev,
  libboost-program-options-dev,
  libboost-thread-dev,
  libevent-dev,
  libwebsocketpp-dev
-<<<<<<< HEAD
-=======
-Breaks: kurento-media-server-6.0-dev
-Replaces: kurento-media-server-6.0-dev
->>>>>>> fde7b05d
 Description: Kurento Media Server
  Development files.
 
@@ -117,11 +79,7 @@
 Architecture: any
 Section: debug
 Depends: ${misc:Depends},
-<<<<<<< HEAD
- libc6-dbg,
-=======
  libc6-dbgsym | libc6-dbg,
->>>>>>> fde7b05d
  libglib2.0-0-dbgsym | libglib2.0-0-dbg,
  kmsjsoncpp-dbg,
  libnice10-dbgsym | libnice-dbg,
